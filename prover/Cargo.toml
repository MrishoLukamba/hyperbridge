--- conflicted
+++ resolved
@@ -9,11 +9,7 @@
 sync-committee-primitives = { path= "../primitives" }
 sync-committee-verifier = { path= "../verifier" }
 ethereum-consensus = { git = "https://github.com/polytope-labs/ethereum-consensus", rev = "d3fe0ad76613b52cdfbdea7c317ecdc35f271e4f" }
-<<<<<<< HEAD
-ssz-rs = { git = "https://github.com/polytope-labs/ssz-rs",  rev = "2e28a8800787392045fb3f8f1eaef6c65a8600d7", features=["serde"] }
-=======
 ssz-rs = { git = "https://github.com/polytope-labs/ssz-rs",  rev = "2e28a8800787392045fb3f8f1eaef6c65a8600d7" }
->>>>>>> 0868b082
 reqwest = {version="0.11.14", features=["json"]}
 serde = { version = "1.0", features = ["derive"]}
 serde_json = { version = "1.0.81"}
