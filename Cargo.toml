--- conflicted
+++ resolved
@@ -6,12 +6,9 @@
      "parachain/node",
      "parachain/pallets/pallet-hyperspace/primitives",
      "parachain/pallets/pallet-hyperspace",
-<<<<<<< HEAD
-     "parachain/pallets/pallet-hyperspace-ping"
-=======
+     "parachain/pallets/pallet-hyperspace-ping",
      "parachain/primitives/consensus-clients/ics11-beefy",
      "parachain/primitives/consensus-clients/ics15-ethereum"
->>>>>>> df7b4a55
 ]
 
 [patch."https://github.com/ralexstokes/ethereum-consensus"]
